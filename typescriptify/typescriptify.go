package typescriptify

import (
	"errors"
	"fmt"
	"io/ioutil"
	"os"
	"path"
	"reflect"
	"strings"
	"time"

	"github.com/tkrajina/go-reflector/reflector"
)

const (
	tsTransformTag = "ts_transform"
	tsType         = "ts_type"

	tsString  = "string"
	tsBoolean = "boolean"
	tsNumber  = "number"
)

type TypeScriptify struct {
	Prefix           string
	Suffix           string
	Indent           string
	CreateFromMethod bool
	BackupDir        string // If empty no backup
	DontExport       bool

	golangTypes []*reflector.Obj
	types       map[reflect.Kind]string

	// throwaway, used when converting
	alreadyConverted map[reflect.Type]bool
}

func New() *TypeScriptify {
	result := new(TypeScriptify)
	result.Indent = "\t"
	result.BackupDir = "."

	types := make(map[reflect.Kind]string)

<<<<<<< HEAD
	types[reflect.Bool] = tsBoolean
=======
	types[reflect.Bool] = "boolean"
	types[reflect.Interface] = "any"
>>>>>>> 9daa9ed2

	types[reflect.Int] = tsNumber
	types[reflect.Int8] = tsNumber
	types[reflect.Int16] = tsNumber
	types[reflect.Int32] = tsNumber
	types[reflect.Int64] = tsNumber
	types[reflect.Uint] = tsNumber
	types[reflect.Uint8] = tsNumber
	types[reflect.Uint16] = tsNumber
	types[reflect.Uint32] = tsNumber
	types[reflect.Uint64] = tsNumber
	types[reflect.Float32] = tsNumber
	types[reflect.Float64] = tsNumber

	types[reflect.String] = tsString

	result.types = types

	result.Indent = "    "
	result.CreateFromMethod = true

	return result
}

func (t *TypeScriptify) Add(obj interface{}) {
	t.golangTypes = append(t.golangTypes, reflector.New(obj))
}

func (t *TypeScriptify) AddType(obj reflect.Type) {
	t.golangTypes = append(t.golangTypes, reflector.New(reflect.New(obj).Elem().Interface()))
}

func (t *TypeScriptify) Convert(customCode map[string]string) (string, error) {
	t.alreadyConverted = make(map[reflect.Type]bool)

	result := ""
	for _, obj := range t.golangTypes {
		typeScriptCode, err := t.convertType(obj, customCode)
		if err != nil {
			return "", err
		}
		result += "\n" + strings.Trim(typeScriptCode, " "+t.Indent+"\r\n")
	}
	return result, nil
}

func loadCustomCode(fileName string) (map[string]string, error) {
	result := make(map[string]string)
	f, err := os.Open(fileName)
	if err != nil {
		if os.IsNotExist(err) {
			return result, nil
		}
		return result, err
	}
	defer f.Close()

	bytes, err := ioutil.ReadAll(f)
	if err != nil {
		return result, err
	}

	var currentName string
	var currentValue string
	lines := strings.Split(string(bytes), "\n")
	for _, line := range lines {
		trimmedLine := strings.TrimSpace(line)
		if strings.HasPrefix(trimmedLine, "//[") && strings.HasSuffix(trimmedLine, ":]") {
			currentName = strings.Replace(strings.Replace(trimmedLine, "//[", "", -1), ":]", "", -1)
			currentValue = ""
		} else if trimmedLine == "//[end]" {
			result[currentName] = strings.TrimRight(currentValue, " \t\r\n")
			currentName = ""
			currentValue = ""
		} else if len(currentName) > 0 {
			currentValue += line + "\n"
		}
	}

	return result, nil
}

func (t TypeScriptify) backup(fileName string) error {
	fileIn, err := os.Open(fileName)
	if err != nil {
		if !os.IsNotExist(err) {
			return err
		}
		// No need to backup, just return:
		return nil
	}
	defer fileIn.Close()

	bytes, err := ioutil.ReadAll(fileIn)
	if err != nil {
		return err
	}

	_, backupFn := path.Split(fmt.Sprintf("%s-%s.backup", fileName, time.Now().Format("2006-01-02T15_04_05.99")))
	if t.BackupDir != "" {
		backupFn = path.Join(t.BackupDir, backupFn)
	}

	return ioutil.WriteFile(backupFn, bytes, os.FileMode(0700))
}

func (t TypeScriptify) ConvertToFile(fileName string) error {
	if len(t.BackupDir) > 0 {
		err := t.backup(fileName)
		if err != nil {
			return err
		}
	}

	customCode, err := loadCustomCode(fileName)
	if err != nil {
		return err
	}

	f, err := os.Create(fileName)
	if err != nil {
		return err
	}
	defer f.Close()

	converted, err := t.Convert(customCode)
	if err != nil {
		return err
	}

	f.WriteString("/* Do not change, this code is generated from Golang structs */\n\n")
	f.WriteString(converted)
	if err != nil {
		return err
	}

	return nil
}

func (t *TypeScriptify) convertType(obj *reflector.Obj, customCode map[string]string) (string, error) {
	if _, found := t.alreadyConverted[obj.Type()]; found { // Already converted
		return "", nil
	}
	t.alreadyConverted[obj.Type()] = true

	entityName := fmt.Sprintf("%s%s%s", t.Prefix, t.Suffix, obj.Type().Name())
	if entityName == "" {
		return "", errors.New("empty entity name")
	}
	result := []string{fmt.Sprintf("class %s {", entityName)}
	if !t.DontExport {
		result[0] = "export " + result[0]
	}
	builder := typeScriptClassBuilder{
		types:  t.types,
		indent: t.Indent,
	}

	for _, field := range obj.FieldsFlattened() {
		lines, err := t.convertTypeField(&builder, field, customCode)
		if err != nil {
			return "", err
		}
		result = append(lines, result...)
	}

	result = append(result, strings.TrimRight(builder.fields, "\n "))
	if t.CreateFromMethod {
		result = append(result, fmt.Sprintf("\n%sstatic createFrom(source: any) {", t.Indent))
		result = append(result, fmt.Sprintf("%s%sif ('string' === typeof source) source = JSON.parse(source);", t.Indent, t.Indent))
		result = append(result, fmt.Sprintf("%s%sconst result = new %s();", t.Indent, t.Indent, entityName))
		result = append(result, strings.TrimRight(builder.createFromMethodBody, "\n "))
		result = append(result, fmt.Sprintf("%s%sreturn result;", t.Indent, t.Indent))
		result = append(result, fmt.Sprintf("%s}\n", t.Indent))
	}

	if customCode != nil {
		code := customCode[entityName]
		result = append(result, t.Indent+"//["+entityName+":]\n"+code+"\n\n"+t.Indent+"//[end]")
	}

	result = append(result, "}")

	return strings.Join(result, "\n"), nil
}

func (t *TypeScriptify) parseJsonFieldNameFromTag(field reflector.ObjField) (string, error) {
	jsonTag, err := field.Tag("json")
	if err != nil {
		return "", err
	}
	jsonFieldName := ""
	if len(jsonTag) > 0 {
		jsonTagParts := strings.Split(jsonTag, ",")
		if len(jsonTagParts) > 0 {
			jsonFieldName = strings.Trim(jsonTagParts[0], t.Indent)
		}
	}
	return jsonFieldName, nil
}

func (t *TypeScriptify) convertTypeField(builder *typeScriptClassBuilder, field reflector.ObjField, customCode map[string]string) ([]string, error) {
	jsonFieldName, err := t.parseJsonFieldNameFromTag(field)
	if err != nil {
		return nil, err
	}

	var result []string
	if jsonFieldName == "" || jsonFieldName == "-" {
		return result, nil
	}

	var typeScriptChunk string

	customTransformation, err := field.Tag(tsTransformTag)
	if err != nil {
		return nil, err
	}
	if customTransformation != "" {
		err = builder.AddSimpleField(jsonFieldName, field)
	} else if field.Kind() == reflect.Ptr && field.Type().Elem().Kind() == reflect.Struct {
		typeScriptChunk, err = t.convertType(reflector.New(reflect.New(field.Type().Elem()).Elem().Interface()), customCode)
		if err != nil {
			return nil, err
		}
		builder.AddStructField(jsonFieldName, field.Name())
	} else if field.Kind() == reflect.Struct {
		typeScriptChunk, err = t.convertType(reflector.New(reflect.New(field.Type()).Elem().Interface()), customCode)
		if err != nil {
			return nil, err
		}
		builder.AddStructField(jsonFieldName, field.Name())
	} else if field.Kind() == reflect.Map {
		if field.Type().Key().Kind() != reflect.String {
			return nil, errors.New(fmt.Sprintf("map key must be string, found %s", field.Type().Name()))
		}
		if field.Type().Elem().Kind() == reflect.Struct { // Map with structs:
			typeScriptChunk, err = t.convertType(reflector.New(reflect.New(field.Type().Elem()).Elem().Interface()), customCode)
			if err != nil {
				return nil, err
			}
			builder.AddMapOfStructsField(jsonFieldName, field.Type().Elem().Name())
		} else { // Map with simple fields:
			err = builder.AddSimpleMapField(jsonFieldName, field.Type().Elem().Name(), field.Type().Elem().Kind())
		}
	} else if field.Kind() == reflect.Slice {
		if field.Type().Elem().Kind() == reflect.Struct { // Slice of structs:
			typeScriptChunk, err = t.convertType(reflector.New(reflect.New(field.Type().Elem()).Elem().Interface()), customCode)
			if err != nil {
				return nil, err
			}
			builder.AddArrayOfStructsField(jsonFieldName, field.Type().Elem().Name())
		} else { // Slice of simple fields:
			err = builder.AddSimpleArrayField(jsonFieldName, field.Type().Elem().Name(), field.Type().Elem().Kind())
		}
	} else { // Simple field:
		err = builder.AddSimpleField(jsonFieldName, field)
	}
	if err != nil {
		return nil, err
	}

	if typeScriptChunk != "" {
		result = append([]string{typeScriptChunk}, result...)
	}

	return result, nil
}

type typeScriptClassBuilder struct {
	types                map[reflect.Kind]string
	indent               string
	fields               string
	createFromMethodBody string
}

func (t *typeScriptClassBuilder) AddSimpleArrayField(fieldName, fieldType string, kind reflect.Kind) error {
	if typeScriptType, ok := t.types[kind]; ok {
		if len(fieldName) > 0 {
			t.fields += fmt.Sprintf("%s%s: %s[];\n", t.indent, fieldName, typeScriptType)
			t.createFromMethodBody += fmt.Sprintf("%s%sresult.%s = source['%s'];\n", t.indent, t.indent, fieldName, fieldName)
			return nil
		}
	}
	return errors.New(fmt.Sprintf("cannot find type for %s (%s/%s)", kind.String(), fieldName, fieldType))
}

func (t *typeScriptClassBuilder) AddSimpleField(fieldName string, field reflector.ObjField) error {
	fieldType, kind := field.Name(), field.Kind()
	customTSType, err := field.Tag(tsType)
	if err != nil {
		return err
	}

	typeScriptType := t.types[kind]
	if len(customTSType) > 0 {
		typeScriptType = customTSType
	}

	customTransformation, err := field.Tag(tsTransformTag)
	if err != nil {
		return err
	}

	if len(typeScriptType) > 0 && len(fieldName) > 0 {
		t.fields += fmt.Sprintf("%s%s: %s;\n", t.indent, fieldName, typeScriptType)
		if customTransformation == "" {
			t.createFromMethodBody += fmt.Sprintf("%s%sresult.%s = source['%s'];\n", t.indent, t.indent, fieldName, fieldName)
		} else {
			val := fmt.Sprintf(`source['%s']`, fieldName)
			expression := strings.Replace(customTransformation, "__VALUE__", val, -1)
			t.createFromMethodBody += fmt.Sprintf("%s%sresult.%s = %s;\n", t.indent, t.indent, fieldName, expression)
		}
		return nil
	}

	return errors.New("Cannot find type for " + fieldType + ", field: " + fieldName)
}

func (t *typeScriptClassBuilder) AddStructField(fieldName, fieldType string) {
	t.fields += fmt.Sprintf("%s%s: %s;\n", t.indent, fieldName, fieldType)
	t.createFromMethodBody += fmt.Sprintf("%s%sresult.%s = source['%s'] ? %s.createFrom(source['%s']) : null;\n", t.indent, t.indent, fieldName, fieldName, fieldType, fieldName)
}

func (t *typeScriptClassBuilder) AddArrayOfStructsField(fieldName, fieldType string) {
	t.fields += fmt.Sprintf("%s%s: %s[];\n", t.indent, fieldName, fieldType)
	t.createFromMethodBody += fmt.Sprintf("%s%sresult.%s = source['%s'] ? source['%s'].map(function(element) { return %s.createFrom(element); }) : null;\n",
		t.indent, t.indent, fieldName, fieldName, fieldName, fieldType)
}

func (t *typeScriptClassBuilder) AddMapOfStructsField(fieldName, fieldType string) {
	t.fields += fmt.Sprintf("%s%s: {[key: string]: %s};\n", t.indent, fieldName, fieldType)
	t.createFromMethodBody += fmt.Sprintf("%s%sif (source['%s']) {\n", t.indent, t.indent, fieldName)
	t.createFromMethodBody += fmt.Sprintf("%s%s%sresult.%s = {};\n", t.indent, t.indent, t.indent, fieldName)
	t.createFromMethodBody += fmt.Sprintf("%s%s%sfor (const key in source['%s']) result.%s[key] = %s.createFrom(source[key]);\n",
		t.indent, t.indent, t.indent, fieldName, fieldName, fieldType)
	t.createFromMethodBody += fmt.Sprintf("%s%s}\n", t.indent, t.indent)
}

func (t *typeScriptClassBuilder) AddSimpleMapField(fieldName, fieldType string, kind reflect.Kind) error {
	if typeScriptType, ok := t.types[kind]; ok {
		if len(fieldName) > 0 {
			t.fields += fmt.Sprintf("%s%s: {[key: string]: %s};\n", t.indent, fieldName, typeScriptType)
			t.createFromMethodBody += fmt.Sprintf("%s%sresult.%s = source['%s'];\n", t.indent, t.indent, fieldName, fieldName)
			return nil
		}
	}
	return errors.New(fmt.Sprintf("cannot find type for %s (%s/%s)", kind.String(), fieldName, fieldType))
}<|MERGE_RESOLUTION|>--- conflicted
+++ resolved
@@ -18,6 +18,7 @@
 	tsType         = "ts_type"
 
 	tsString  = "string"
+	tsAny     = "any"
 	tsBoolean = "boolean"
 	tsNumber  = "number"
 )
@@ -44,12 +45,8 @@
 
 	types := make(map[reflect.Kind]string)
 
-<<<<<<< HEAD
 	types[reflect.Bool] = tsBoolean
-=======
-	types[reflect.Bool] = "boolean"
-	types[reflect.Interface] = "any"
->>>>>>> 9daa9ed2
+	types[reflect.Interface] = tsAny
 
 	types[reflect.Int] = tsNumber
 	types[reflect.Int8] = tsNumber
