--- conflicted
+++ resolved
@@ -203,57 +203,10 @@
 		indent: t.Indent,
 	}
 
-<<<<<<< HEAD
 	for _, field := range obj.FieldsFlattened() {
 		lines, err := t.convertTypeField(&builder, field, customCode)
 		if err != nil {
 			return "", err
-=======
-	fields := deepFields(typeOf)
-	for _, field := range fields {
-		if field.Type.Kind() == reflect.Ptr {
-			field.Type = field.Type.Elem()
-		}
-		jsonTag := field.Tag.Get("json")
-		jsonFieldName := ""
-		if len(jsonTag) > 0 {
-			jsonTagParts := strings.Split(jsonTag, ",")
-			if len(jsonTagParts) > 0 {
-				jsonFieldName = strings.Trim(jsonTagParts[0], t.Indent)
-			}
-		}
-		if len(jsonFieldName) > 0 && jsonFieldName != "-" {
-			var err error
-			customTransformation := field.Tag.Get(tsTransformTag)
-			if customTransformation != "" {
-				err = builder.AddSimpleField(jsonFieldName, field)
-			} else if field.Type.Kind() == reflect.Struct { // Struct:
-				typeScriptChunk, err := t.convertType(field.Type, customCode)
-				if err != nil {
-					return "", err
-				}
-				if typeScriptChunk != "" {
-					result = typeScriptChunk + "\n" + result
-				}
-				builder.AddStructField(jsonFieldName, field.Type.Name())
-			} else if field.Type.Kind() == reflect.Slice { // Slice:
-				if field.Type.Elem().Kind() == reflect.Struct { // Slice of structs:
-					typeScriptChunk, err := t.convertType(field.Type.Elem(), customCode)
-					if err != nil {
-						return "", err
-					}
-					result = typeScriptChunk + "\n" + result
-					builder.AddArrayOfStructsField(jsonFieldName, field.Type.Elem().Name())
-				} else { // Slice of simple fields:
-					err = builder.AddSimpleArrayField(jsonFieldName, field.Type.Elem().Name(), field.Type.Elem().Kind())
-				}
-			} else { // Simple field:
-				err = builder.AddSimpleField(jsonFieldName, field)
-			}
-			if err != nil {
-				return "", err
-			}
->>>>>>> ca229d18
 		}
 		result = append(lines, result...)
 	}
@@ -294,6 +247,14 @@
 }
 
 func (t *TypeScriptify) convertTypeField(builder *typeScriptClassBuilder, field reflector.ObjField, customCode map[string]string) ([]string, error) {
+
+	/*
+		TODO:
+		if field.Type.Kind() == reflect.Ptr {
+			field.Type = field.Type.Elem()
+		}
+	*/
+
 	jsonFieldName, err := t.parseJsonFieldNameFromTag(field)
 	if err != nil {
 		return nil, err
