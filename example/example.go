--- conflicted
+++ resolved
@@ -15,19 +15,12 @@
 }
 
 type Person struct {
-<<<<<<< HEAD
 	Name         string            `json:"name"`
 	PersonalInfo PersonalInfo      `json:"personal_info"`
 	Nicknames    []string          `json:"nicknames"`
 	Addresses    []Address         `json:"addresses"`
+	Address      *Address          `json:"address"`
 	Children     map[string]Person `json:"children"`
-=======
-	Name         string       `json:"name"`
-	PersonalInfo PersonalInfo `json:"personal_info"`
-	Nicknames    []string     `json:"nicknames"`
-	Addresses    []Address    `json:"addresses"`
-	Address      *Address     `json:"address"`
->>>>>>> ca229d18
 }
 
 func main() {
