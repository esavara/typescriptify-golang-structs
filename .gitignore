--- conflicted
+++ resolved
@@ -1,12 +1,5 @@
-<<<<<<< HEAD
-*.sw?
-*.backup
-tmp_*
-tags
-
-.idea/
-=======
 .idea/
 *.iml
 tags
->>>>>>> a4f21923
+
+.idea/